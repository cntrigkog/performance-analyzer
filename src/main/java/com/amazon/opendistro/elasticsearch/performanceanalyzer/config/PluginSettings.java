--- conflicted
+++ resolved
@@ -30,14 +30,9 @@
 public class PluginSettings {
     private static final Logger LOG = LogManager.getLogger(PluginSettings.class);
 
-<<<<<<< HEAD
-    private static PluginSettings instance = null;
+    private static PluginSettings instance;
     public static final String CONFIG_FILES_PATH = "pa_config/";
-    private static final String CONFIG_FILE_PATH = "pa_config/performance-analyzer.properties";
-=======
-    private static PluginSettings instance;
     private static final String DEFAULT_CONFIG_FILE_PATH = "pa_config/performance-analyzer.properties";
->>>>>>> 1557d013
     private static final String METRICS_LOCATION_KEY = "metrics-location";
     private static final String METRICS_LOCATION_DEFAULT = "/dev/shm/performanceanalyzer/";
     private static final String DELETION_INTERVAL_KEY = "metrics-deletion-interval";
