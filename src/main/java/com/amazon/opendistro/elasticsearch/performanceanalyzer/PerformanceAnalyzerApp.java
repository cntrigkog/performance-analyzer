--- conflicted
+++ resolved
@@ -84,15 +84,11 @@
         });
         readerThread.start();
 
-<<<<<<< HEAD
         StatsCollector.STATS_TYPE = "agent-stats-metadata";
         METRIC_COLLECTOR_EXECUTOR.addScheduledMetricCollector(StatsCollector.instance());
         METRIC_COLLECTOR_EXECUTOR.start();
 
-        int readerPort= getPortNumber();
-=======
         int readerPort = getPortNumber();
->>>>>>> 1557d013
         try {
             Security.addProvider(new BouncyCastleProvider());
             HttpServer server = null;
